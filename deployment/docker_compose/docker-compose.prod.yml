--- conflicted
+++ resolved
@@ -30,13 +30,8 @@
       options:
         max-size: "50m"
         max-file: "6"
-<<<<<<< HEAD
-    networks:
-      - danswer
-
-
-=======
->>>>>>> 8e55566f
+
+
   background:
     image: danswer/danswer-backend:${IMAGE_TAG:-latest}
     build:
@@ -71,15 +66,6 @@
       options:
         max-size: "50m"
         max-file: "6"
-<<<<<<< HEAD
-    networks:
-      - danswer
-=======
-    # Uncomment the following lines if you need to include a custom CA certificate
-    # volumes:
-    #   # Maps to the CA_CERT_PATH environment variable in the Dockerfile
-    #   - ${CA_CERT_PATH:-./custom-ca.crt}:/etc/ssl/certs/custom-ca.crt:ro
->>>>>>> 8e55566f
 
   web_server:
     image: danswer/danswer-web-server:${IMAGE_TAG:-latest}
@@ -112,13 +98,8 @@
 
   relational_db:
     image: postgres:15.2-alpine
-<<<<<<< HEAD
     command: -c 'max_connections=150'
-    restart: no
-=======
-    command: -c 'max_connections=250'
     restart: always
->>>>>>> 8e55566f
     # POSTGRES_USER and POSTGRES_PASSWORD should be set in .env file
     env_file:
       - .env
@@ -259,20 +240,6 @@
     networks:
         - danswer
 
-<<<<<<< HEAD
-networks:
-  danswer:
-    driver: bridge
-=======
-  cache:
-    image: redis:7.4-alpine
-    restart: always
-    ports:
-      - "6379:6379"
-    # docker silently mounts /data even without an explicit volume mount, which enables
-    # persistence. explicitly setting save and appendonly forces ephemeral behavior.
-    command: redis-server --save "" --appendonly no
->>>>>>> 8e55566f
 
 volumes:
   db_volume:
